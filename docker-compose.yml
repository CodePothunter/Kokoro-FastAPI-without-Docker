--- conflicted
+++ resolved
@@ -32,17 +32,10 @@
       start_period: 1s
 
   kokoro-tts:
-<<<<<<< HEAD
     # image: ghcr.io/remsky/kokoro-fastapi:latest
     # Uncomment below to build from source instead of using the released image
     build:
       context: .
-=======
-    image: ghcr.io/remsky/kokoro-fastapi:latest
-    # Uncomment below to build from source instead of using the released image
-    # build:
-    #   context: .
->>>>>>> 02aff362
     volumes:
       - ./api/src:/app/api/src
       - ./Kokoro-82M:/app/Kokoro-82M
